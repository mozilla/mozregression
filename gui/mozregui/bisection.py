--- conflicted
+++ resolved
@@ -165,31 +165,8 @@
             return radiobox.objectName()
 
 
-<<<<<<< HEAD
-class BisectRunner(QObject):
-    bisector_created = Signal(object)
-    running_state_changed = Signal(bool)
-
-    def __init__(self, mainwindow):
-        QObject.__init__(self)
-        self.mainwindow = mainwindow
-        self.bisector = None
-        self.thread = None
-        self.pending_threads = []
-        self.options = None
-
-    def bisect(self, fetch_config, options):
-        self.options = options
-        self.stop()
-
-        # global preferences
-        global_prefs = get_prefs()
-        # apply the global prefs now
-        apply_prefs(global_prefs)
-=======
 class BisectRunner(AbstractBuildRunner):
     worker_class = GuiBisector
->>>>>>> 91dc13a5
 
     def init_worker(self, fetch_config, options):
         AbstractBuildRunner.init_worker(self, fetch_config, options)
@@ -206,60 +183,8 @@
         else:
             handler = InboundHandler(find_fix=self.options['find_fix'])
 
-<<<<<<< HEAD
-        # options for the app launcher
-        launcher_kwargs = {}
-        for name in ('profile', 'preferences'):
-            if name in self.options:
-                value = self.options[name]
-                if value:
-                    launcher_kwargs[name] = value
-
-        # add add-ons paths to the app launcher
-        launcher_kwargs['addons'] = self.options['addons']
-        self.bisector.test_runner.launcher_kwargs = launcher_kwargs
-
-        self.thread.start()
-        self.bisector._bisect_args = (handler, good, bad)
-        # this will be called in the worker thread.
-        QTimer.singleShot(0, self.bisector.bisect)
-
-        self.running_state_changed.emit(True)
-
-    @Slot()
-    def stop(self, wait=True):
-        if self.bisector:
-            self.bisector.finished.disconnect(self.bisection_finished)
-            self.bisector.download_manager.cancel()
-            self.bisector = None
-        if self.thread:
-            self.thread.quit()
-            if wait:
-                # wait for thread(s) completion - this is the case when
-                # user close the application
-                self.thread.wait()
-                for thread in self.pending_threads:
-                    thread.wait()
-            else:
-                # do not block, just keep track of the thread - we got here
-                # when user cancel the bisection with the button.
-                self.pending_threads.append(self.thread)
-                self.thread.finished.connect(self._remove_pending_thread)
-            self.thread = None
-        self.running_state_changed.emit(False)
-        if self.options['profile'] \
-           and self.options['profile-persistence'] == 'clone-first':
-            self.options['profile'].cleanup()
-
-    @Slot()
-    def _remove_pending_thread(self):
-        for thread in self.pending_threads[:]:
-            if thread.isFinished():
-                self.pending_threads.remove(thread)
-=======
         self.worker._bisect_args = (handler, good, bad)
         return self.worker.bisect
->>>>>>> 91dc13a5
 
     @Slot(str)
     def evaluate(self, err_message):
