from PyQt4.QtGui import QStyledItemDelegate, QStyleOptionProgressBarV2, \
    QApplication, QStyle, QWidget, QPainter, QIcon, QPixmap
from PyQt4.QtCore import Qt, QRect, pyqtSignal as Signal, pyqtSlot

from mozregui.ui.ask_verdict import Ui_AskVerdict
from mozregui.report import VERDICT_TO_ROW_COLORS


class AskVerdict(QWidget):
    icons_cache = {}

    def __init__(self, parent, delegate):
        QWidget.__init__(self, parent)
        self.delegate = delegate
        self.emitted = False
        self.ui = Ui_AskVerdict()
        self.ui.setupUi(self)
        # build verdict icons
        if not AskVerdict.icons_cache:
            for i in range(self.ui.comboVerdict.count()):
                text = str(self.ui.comboVerdict.itemText(i))
                color = VERDICT_TO_ROW_COLORS.get(text[0])
                pixmap = QPixmap(16, 16)
                pixmap.fill(Qt.transparent)
                if color:
                    painter = QPainter(pixmap)
                    painter.setPen(Qt.black)
                    painter.setBrush(color)
                    painter.drawEllipse(0, 0, 15, 15)
                    painter.end()
                AskVerdict.icons_cache[text] = QIcon(pixmap)
        # set verdict icons
        for i in range(self.ui.comboVerdict.count()):
            text = str(self.ui.comboVerdict.itemText(i))
            self.ui.comboVerdict.setItemIcon(i, AskVerdict.icons_cache[text])

<<<<<<< HEAD
        self.ui.comboVerdict.activated.connect(self.on_dropdown_item_activated)
        self.ui.goodVerdict.clicked.connect(self.on_good_bad_button_clicked)
        self.ui.badVerdict.clicked.connect(self.on_good_bad_button_clicked)
=======
        #self.ui.evaluate.clicked.connect(self.on_evaluate_clicked)
        self.ui.comboVerdict.activated.connect(self.on_dropdown_item_activated)
        self.ui.goodVerdict.clicked.connect(self.on_good_bad_button_clicked)
>>>>>>> 18588b9b

    def on_dropdown_item_activated(self):
        self.delegate.got_verdict.emit(
                str(self.ui.comboVerdict.currentText())[0]
        )
        self.emitted = True

<<<<<<< HEAD
=======
    def on_dropdown_item_activated(self):
        self.delegate.got_verdict.emit(
                str(self.comboVerdict.currentText())[0]
        )
        self.emitted = True

>>>>>>> 18588b9b
    def on_good_bad_button_clicked(self):
        self.delegate.got_verdict.emit(
                str(self.sender().text())[0]
        )
        self.emitted = True

class ReportItemDelegate(QStyledItemDelegate):
    got_verdict = Signal(str)

    def __init__(self, parent=None, *args):
        QStyledItemDelegate.__init__(self, parent, *args)

    def createEditor(self, parent, option, index):
        if index.model().get_item(index).waiting_evaluation:
            return AskVerdict(parent, self)
        else:
            return QStyledItemDelegate.createEditor(self, parent, option,
                                                    index)

    def paint(self, painter, option, index):
        # if item selected, override default theme
        # Keeps verdict color for cells and use a bold font
        if option.state & QStyle.State_Selected:
            option.state &= ~ QStyle.State_Selected
            option.font.setBold(True)

        QStyledItemDelegate.paint(self, painter, option, index)

        item = index.model().get_item(index)
        if item and item.downloading:
            # Draw progress bar
            progressBarOption = QStyleOptionProgressBarV2()
            progressBarHeight = option.rect.height()/4
            progressBarOption.rect = QRect(
                option.rect.x(),
                option.rect.y() +
                (option.rect.height() - progressBarHeight),
                option.rect.width(),
                progressBarHeight)
            progressBarOption.minimum = 0
            progressBarOption.maximum = 100
            progressBarOption.textAlignment = Qt.AlignCenter

            progressBarOption.progress = item.progress

            QApplication.style().drawControl(
                QStyle.CE_ProgressBar,
                progressBarOption,
                painter)<|MERGE_RESOLUTION|>--- conflicted
+++ resolved
@@ -1,6 +1,6 @@
 from PyQt4.QtGui import QStyledItemDelegate, QStyleOptionProgressBarV2, \
     QApplication, QStyle, QWidget, QPainter, QIcon, QPixmap
-from PyQt4.QtCore import Qt, QRect, pyqtSignal as Signal, pyqtSlot
+from PyQt4.QtCore import Qt, QRect, pyqtSignal as Signal
 
 from mozregui.ui.ask_verdict import Ui_AskVerdict
 from mozregui.report import VERDICT_TO_ROW_COLORS
@@ -34,15 +34,9 @@
             text = str(self.ui.comboVerdict.itemText(i))
             self.ui.comboVerdict.setItemIcon(i, AskVerdict.icons_cache[text])
 
-<<<<<<< HEAD
         self.ui.comboVerdict.activated.connect(self.on_dropdown_item_activated)
         self.ui.goodVerdict.clicked.connect(self.on_good_bad_button_clicked)
         self.ui.badVerdict.clicked.connect(self.on_good_bad_button_clicked)
-=======
-        #self.ui.evaluate.clicked.connect(self.on_evaluate_clicked)
-        self.ui.comboVerdict.activated.connect(self.on_dropdown_item_activated)
-        self.ui.goodVerdict.clicked.connect(self.on_good_bad_button_clicked)
->>>>>>> 18588b9b
 
     def on_dropdown_item_activated(self):
         self.delegate.got_verdict.emit(
@@ -50,20 +44,12 @@
         )
         self.emitted = True
 
-<<<<<<< HEAD
-=======
-    def on_dropdown_item_activated(self):
-        self.delegate.got_verdict.emit(
-                str(self.comboVerdict.currentText())[0]
-        )
-        self.emitted = True
-
->>>>>>> 18588b9b
     def on_good_bad_button_clicked(self):
         self.delegate.got_verdict.emit(
                 str(self.sender().text())[0]
         )
         self.emitted = True
+
 
 class ReportItemDelegate(QStyledItemDelegate):
     got_verdict = Signal(str)
