#!/usr/bin/env python

# This Source Code Form is subject to the terms of the Mozilla Public
# License, v. 2.0. If a copy of the MPL was not distributed with this
# file, You can obtain one at http://mozilla.org/MPL/2.0/.

"""
Entry point for the mozregression command line.
"""

import mozinfo
import datetime
import sys
<<<<<<< HEAD

import mozprofile
=======
import atexit
import os

>>>>>>> 1c325867
from argparse import ArgumentParser
from ConfigParser import SafeConfigParser, Error
from mozlog.structured import commandline, get_default_logger
from requests.exceptions import RequestException

from mozregression.errors import MozRegressionError, UnavailableRelease
from mozregression import limitedfilecache
from mozregression import __version__
from mozregression.utils import (parse_date, date_of_release,
                                 parse_bits, set_http_cache_session,
                                 formatted_valid_release_dates)
from mozregression.fetch_configs import create_config, REGISTRY as FC_REGISTRY
from mozregression.bisector import BisectRunner
from mozregression.launchers import REGISTRY as APP_REGISTRY
from mozregression.test_runner import ManualTestRunner, CommandTestRunner

DEFAULT_CONF_FNAME = os.path.expanduser(os.path.join("~",
                                                     ".mozregression.cfg"))


def get_defaults(conf_name):
    """
    Get custom defaults from configuration file in argument
    """
    defaults = {}

    if os.path.isfile(conf_name):
        try:
            config = SafeConfigParser()
            config.read([conf_name])
            defaults = dict(config.items("Defaults"))
            print("%s loaded" % conf_name)
        except Error as err:
            sys.exit("Error while parsing %s =>  no custom default values\n%s"
                     % (conf_name, str(err)))

    return defaults


def parse_args(argv=None):
    """
    Parse command line options.
    """
    usage = ("\n"
             " %(prog)s [OPTIONS]"
             " [[--bad BAD_DATE]|[--bad-release BAD_RELEASE]]"
             " [[--good GOOD_DATE]|[--good-release GOOD_RELEASE]]"
             "\n"
             " %(prog)s [OPTIONS]"
             " --inbound --bad-rev BAD_REV --good-rev GOOD_REV")

    defaults = get_defaults(DEFAULT_CONF_FNAME)
    parser = ArgumentParser(usage=usage)
    parser.add_argument("--version", action="version", version=__version__,
                        help=("print the mozregression version number and"
                              " exits."))

    parser.add_argument("-b", "--bad",
                        metavar="YYYY-MM-DD",
                        dest="bad_date",
                        help=("first known bad nightly build, default is"
                              " today."))

    parser.add_argument("-g", "--good",
                        metavar="YYYY-MM-DD",
                        dest="good_date",
                        help="last known good nightly build.")

    parser.add_argument("--list-releases",
                        action="store_true",
                        help="list all known releases and exit")

    parser.add_argument("--bad-release",
                        type=int,
                        help=("first known bad nightly build. This option"
                              " is incompatible with --bad."))

    parser.add_argument("--good-release",
                        type=int,
                        help=("last known good nightly build. This option is"
                              " incompatible with --good."))

    parser.add_argument("--inbound",
                        action="store_true",
                        help=("use inbound instead of nightlies (use"
                              " --good-rev and --bad-rev options."))

    parser.add_argument("--bad-rev", dest="first_bad_revision",
                        help=("first known bad revision (use with"
                              " --inbound)."))

    parser.add_argument("--good-rev", dest="last_good_revision",
                        help=("last known good revision (use with"
                              " --inbound)."))

    parser.add_argument("--find-fix", action="store_true",
                        help="Search for a bug fix instead of a regression.")

    parser.add_argument("-e", "--addon",
                        dest="addons",
                        action='append',
                        default=[],
                        metavar="PATH1",
                        help="addon to install; repeat for multiple addons.")

    parser.add_argument("-p", "--profile",
                        default=defaults.get("profile"),
                        metavar="PATH",
                        help="profile to use with nightlies.")

    parser.add_argument("-a", "--arg",
                        dest="cmdargs",
                        action='append',
                        default=[],
                        metavar="ARG1",
                        help=("a command-line argument to pass to the"
                              " application; repeat for multiple arguments."))

    parser.add_argument("-n", "--app",
                        choices=FC_REGISTRY.names(),
                        default=defaults.get("app", "firefox"),
                        help="application name. Default: %(default)s.")

    parser.add_argument("--repo",
                        metavar="[mozilla-aurora|mozilla-beta|...]",
                        default=defaults.get("repo"),
                        help="repository name used for nightly hunting.")

    parser.add_argument("--inbound-branch",
                        metavar="[b2g-inbound|fx-team|...]",
                        default=defaults.get("inbound-branch"),
                        help="inbound branch name on ftp.mozilla.org.")

    parser.add_argument("--bits",
                        choices=("32", "64"),
                        default=defaults.get("bits", mozinfo.bits),
                        help=("force 32 or 64 bit version (only applies to"
                              " x86_64 boxes). Default: %(default)s bits."))

    parser.add_argument("-c", "--command",
                        help=("Test command to evaluate builds automatically."
                              " A return code of 0 will evaluate build as"
                              " good, any other value will evaluate the build"
                              " as bad."))

    parser.add_argument("--persist",
                        default=defaults.get("persist"),
                        help=("the directory in which downloaded files are"
                              " to persist."))

    parser.add_argument("--http-cache-dir",
                        default=defaults.get("http-cache-dir"),
                        help=("the directory for caching http requests."
                              " If not set there will be an in-memory cache"
                              " used."))

    parser.add_argument('--http-timeout', type=float,
                        default=float(defaults.get("http-timeout", 30.0)),
                        help=("Timeout in seconds to abort requests when there"
                              " is no activity from the server. Default to"
                              " %(default)s seconds - increase this if you"
                              " are under a really slow network."))

    parser.add_argument('--pref', nargs='*', dest='prefs',
                        help=("A preference to set. Must be a key-value pair"
                              "separated by a ':'"))

    parser.add_argument('--preferences',
                        help=("read preferences from a JSON or INI file. For"
                              "INI, use 'file.ini:section' to specify a"
                              "particular section."))

    commandline.add_logging_group(parser)
    options = parser.parse_args(argv)
    options.bits = parse_bits(options.bits)
    return options


class ResumeInfoBisectRunner(BisectRunner):
    def do_bisect(self, handler, good, bad, **kwargs):
        try:
            return BisectRunner.do_bisect(self, handler, good, bad, **kwargs)
        except (KeyboardInterrupt, MozRegressionError, RequestException):
            if handler.good_revision is not None and \
                    handler.bad_revision is not None:
                atexit.register(self.on_exit_print_resume_info, handler)
            raise

    def on_exit_print_resume_info(self, handler):
        handler.print_range()
        self.print_resume_info(handler)


def bisect_inbound(runner, logger):
    fetch_config = runner.fetch_config
    options = runner.options
    if not fetch_config.is_inbound():
        raise MozRegressionError('Unable to bissect inbound for `%s`'
                                 % fetch_config.app_name)
    if not options.last_good_revision or not options.first_bad_revision:
        raise MozRegressionError("If bisecting inbound, both --good-rev"
                                 " and --bad-rev must be set")
    return runner.bisect_inbound(options.last_good_revision,
                                 options.first_bad_revision)


def bisect_nightlies(runner, logger):
    default_bad_date = str(datetime.date.today())
    default_good_date = "2009-01-01"
    fetch_config = runner.fetch_config
    options = runner.options
    # TODO: currently every fetch_config is nightly aware. Shoud we test
    # for this to be sure here ?
    fetch_config.set_nightly_repo(options.repo)
    if not options.bad_release and not options.bad_date:
        options.bad_date = default_bad_date
        logger.info("No 'bad' date specified, using %s" % options.bad_date)
    elif options.bad_release and options.bad_date:
        raise MozRegressionError("Options '--bad_release' and '--bad_date'"
                                 " are incompatible.")
    elif options.bad_release:
        options.bad_date = date_of_release(options.bad_release)
        logger.info("Using 'bad' date %s for release %s"
                    % (options.bad_date, options.bad_release))
    if not options.good_release and not options.good_date:
        options.good_date = default_good_date
        logger.info("No 'good' date specified, using %s"
                    % options.good_date)
    elif options.good_release and options.good_date:
        raise MozRegressionError("Options '--good_release' and '--good_date'"
                                 " are incompatible.")
    elif options.good_release:
        options.good_date = date_of_release(options.good_release)
        logger.info("Using 'good' date %s for release %s"
                    % (options.good_date, options.good_release))

    good_date = parse_date(options.good_date)
    bad_date = parse_date(options.bad_date)
    if good_date > bad_date and not options.find_fix:
        raise MozRegressionError(("Good date %s is later than bad date %s."
                                  " Maybe you wanted to use the --find-fix"
                                  " flag ?") % (good_date, bad_date))
    elif good_date < bad_date and options.find_fix:
        raise MozRegressionError(("Bad date %s is later than good date %s."
                                  " You should not use the --find-fix flag"
                                  " in this case...") % (bad_date, good_date))

    return runner.bisect_nightlies(good_date, bad_date)


def cli(argv=None):
    """
    main entry point of mozregression command line.
    """
    options = parse_args(argv)
    logger = commandline.setup_logging("mozregression",
                                       options,
                                       {"mach": sys.stdout})

    if options.list_releases:
        print(formatted_valid_release_dates())
        sys.exit()

    cache_session = limitedfilecache.get_cache(
        options.http_cache_dir, limitedfilecache.ONE_GIGABYTE,
        logger=get_default_logger('Limited File Cache'))
    set_http_cache_session(cache_session,
                           get_defaults={"timeout": options.http_timeout})

    fetch_config = create_config(options.app, mozinfo.os, options.bits)

    if options.command is None:
        launcher_kwargs = dict(
            addons=options.addons,
            profile=options.profile,
            cmdargs=options.cmdargs,
        )
        test_runner = ManualTestRunner(fetch_config,
                                       persist=options.persist,
                                       launcher_kwargs=launcher_kwargs)
    else:
        test_runner = CommandTestRunner(fetch_config, options.command,
                                        persist=options.persist)

<<<<<<< HEAD
    prefs = mozprofile.prefs.Preferences()
    if options.preferences:
        prefs.add_file(options.preferences)

    runner = BisectRunner(fetch_config, test_runner, options)
=======
    runner = ResumeInfoBisectRunner(fetch_config, test_runner, options)
>>>>>>> 1c325867

    if fetch_config.is_inbound():
        # this can be useful for both inbound and nightly, because we
        # can go to inbound from nightly.
        fetch_config.set_inbound_branch(options.inbound_branch)

    if options.inbound:
        bisect = bisect_inbound
    else:
        bisect = bisect_nightlies
    try:
        launcher_class = APP_REGISTRY.get(fetch_config.app_name)
        launcher_class.check_is_runnable()

        sys.exit(bisect(runner, logger))
    except KeyboardInterrupt:
        sys.exit("\nInterrupted.")
    except UnavailableRelease as exc:
        sys.exit("%s\n%s" % (exc, formatted_valid_release_dates()))
    except (MozRegressionError, RequestException) as exc:
        sys.exit(str(exc))


if __name__ == "__main__":
    cli()<|MERGE_RESOLUTION|>--- conflicted
+++ resolved
@@ -11,14 +11,9 @@
 import mozinfo
 import datetime
 import sys
-<<<<<<< HEAD
-
-import mozprofile
-=======
 import atexit
 import os
 
->>>>>>> 1c325867
 from argparse import ArgumentParser
 from ConfigParser import SafeConfigParser, Error
 from mozlog.structured import commandline, get_default_logger
@@ -181,15 +176,6 @@
                               " is no activity from the server. Default to"
                               " %(default)s seconds - increase this if you"
                               " are under a really slow network."))
-
-    parser.add_argument('--pref', nargs='*', dest='prefs',
-                        help=("A preference to set. Must be a key-value pair"
-                              "separated by a ':'"))
-
-    parser.add_argument('--preferences',
-                        help=("read preferences from a JSON or INI file. For"
-                              "INI, use 'file.ini:section' to specify a"
-                              "particular section."))
 
     commandline.add_logging_group(parser)
     options = parser.parse_args(argv)
@@ -303,15 +289,7 @@
         test_runner = CommandTestRunner(fetch_config, options.command,
                                         persist=options.persist)
 
-<<<<<<< HEAD
-    prefs = mozprofile.prefs.Preferences()
-    if options.preferences:
-        prefs.add_file(options.preferences)
-
-    runner = BisectRunner(fetch_config, test_runner, options)
-=======
     runner = ResumeInfoBisectRunner(fetch_config, test_runner, options)
->>>>>>> 1c325867
 
     if fetch_config.is_inbound():
         # this can be useful for both inbound and nightly, because we
