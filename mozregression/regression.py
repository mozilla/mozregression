#!/usr/bin/env python

# This Source Code Form is subject to the terms of the Mozilla Public
# License, v. 2.0. If a copy of the MPL was not distributed with this
# file, You can obtain one at http://mozilla.org/MPL/2.0/.

import datetime
import mozinfo
import sys
from optparse import OptionParser

from mozregression.utils import strsplit, get_date
from mozregression.inboundfinder import get_inbound_revisions
from mozregression.runnightly import NightlyRunner, parse_bits
from mozregression.runinbound import InboundRunner


class Bisector(object):

    curr_date = ''
    found_repo = None

    def __init__(self, nightly_runner, inbound_runner, appname="firefox",
                 last_good_revision=None, first_bad_revision=None):
        self.nightly_runner = nightly_runner
        self.inbound_runner = inbound_runner
        self.appname = appname
        self.last_good_revision = last_good_revision
        self.first_bad_revision = first_bad_revision

    def find_regression_chset(self, last_good_revision, first_bad_revision):
        # Uses mozcommitbuilder to bisect on changesets
        # Only needed if they want to bisect, so we'll put the dependency here.
        from mozcommitbuilder import builder
        commit_builder = builder.Builder()

        print "\n Narrowed changeset range from " + last_good_revision \
            + " to " + first_bad_revision + "\n"

        print "Time to do some bisecting and building!"
        commit_builder.bisect(last_good_revision, first_bad_revision)
        quit()

    def offer_build(self, last_good_revision, first_bad_revision):
        verdict = raw_input("do you want to bisect further by fetching"
                            " the repository and building? (y or n) ")
        if verdict != "y":
            sys.exit()

        if self.appname == "firefox":
            self.find_regression_chset(last_good_revision, first_bad_revision)
        else:
            print "Bisection on anything other than firefox is not" \
                  " currently supported."
            sys.exit()

    def print_range(self, good_date=None, bad_date=None):
        def _print_date_revision(name, revision, date):
            if date and revision:
                print "%s revision: %s (%s)" % (name, revision, date)
            elif revision:
                print "%s revision: %s" % (name, revision)
            elif date:
                print "%s build: %s" % (name, date)
        _print_date_revision("Last good", self.last_good_revision, good_date)
        _print_date_revision("First bad", self.first_bad_revision, bad_date)

        print "Pushlog:\n" + self.get_pushlog_url(good_date, bad_date) + "\n"

    def _ensure_metadata(self, good_date, bad_date):
        print "Ensuring we have enough metadata to get a pushlog..."
        if not self.last_good_revision:
            self.nightly_runner.install(good_date)
            (self.found_repo, self.last_good_revision) = \
                self.nightly_runner.get_app_info()
        if not self.first_bad_revision:
            self.nightly_runner.install(bad_date)
            (self.found_repo, self.first_bad_revision) = \
                self.nightly_runner.get_app_info()

    def _get_verdict(self, build_type, offer_skip=True):
        verdict = ""
        options = ['good', 'g', 'bad', 'b', 'retry', 'r']
        if offer_skip:
            options += ['skip', 's']
        options += ['exit']
        while verdict not in options:
            verdict = raw_input("Was this %s build good, bad, or broken?"
                                " (type 'good', 'bad', 'skip', 'retry', or"
                                " 'exit' and press Enter): " % build_type)

        # shorten verdict to one character for processing...
        if len(verdict) > 1:
            return verdict[0]

        return verdict

    def bisect_inbound(self, inbound_revisions=None):
        if not inbound_revisions:
            print "Getting inbound builds between %s and %s" % (
                self.last_good_revision, self.first_bad_revision)
            inbound_revisions = get_inbound_revisions(
                self.last_good_revision, self.first_bad_revision,
                app_name=self.inbound_runner.app_name,
                bits=self.inbound_runner.bits)

            if not inbound_revisions:
                print "Oh noes, no (more) inbound revisions :("
                self.offer_build(self.last_good_revision,
                                 self.first_bad_revision)
                return
        # hardcode repo to mozilla-central (if we use inbound, we may be
        # missing some revisions that went into the nightlies which we may
        # also be comparing against...)

        mid = len(inbound_revisions) / 2
        print "Testing inbound build with timestamp %s," \
              " revision %s" % (inbound_revisions[mid][1],
                                inbound_revisions[mid][0])
        self.inbound_runner.start(inbound_revisions[mid][1])

        verdict = self._get_verdict('inbound', offer_skip=False)
        self.inbound_runner.stop()
        self.found_repo = self.inbound_runner.get_app_info()[0]
        if verdict == 'g':
            self.last_good_revision = self.inbound_runner.get_app_info()[1]
        elif verdict == 'b':
            self.first_bad_revision = self.inbound_runner.get_app_info()[1]
        elif verdict == 'r':
            # do the same thing over again
            self.bisect_inbound(inbound_revisions=inbound_revisions)
            return
        elif verdict == 'e':
            print 'Newest known good inbound revision: %s' \
                % self.last_good_revision
            print 'Oldest known bad inbound revision: %s' \
                % self.first_bad_revision

            print 'To resume, run:'
            self.inbound_runner.print_resume_info(self.last_good_revision,
                                                  self.first_bad_revision)
            return

        if len(inbound_revisions) > 1 and verdict == 'g':
            self.bisect_inbound(inbound_revisions[(mid+1):])
        elif len(inbound_revisions) > 1 and verdict == 'b':
            self.bisect_inbound(inbound_revisions[:mid])
        else:
            # no more inbounds to be bisect, we must build
            print "No more inbounds to bisect"
            self.print_range()
            self.offer_build(self.last_good_revision, self.first_bad_revision)

    def bisect_nightlies(self, good_date, bad_date, skips=0):
        mid_date = good_date + (bad_date - good_date) / 2

        mid_date += datetime.timedelta(days=skips)

        if mid_date == bad_date or mid_date == good_date:
            print "Got as far as we can go bisecting nightlies..."
<<<<<<< HEAD
            self._ensure_metadata(good_date, bad_date)
            self.print_range(good_date, bad_date)
            if self.appname == 'firefox' or self.appname == 'fennec':
=======
            if self.appname in ('firefox', 'fennec', 'b2g'):
                self._ensure_metadata(good_date, bad_date)
                self.print_range(good_date, bad_date)
>>>>>>> 62ba14b4
                print "... attempting to bisect inbound builds (starting " \
                    "from previous day, to make sure no inbound revision is " \
                    "missed)"
                prev_date = good_date - datetime.timedelta(days=1)
                self.nightly_runner.install(prev_date)
                self.last_good_revision = self.nightly_runner.get_app_info()[1]
                self.bisect_inbound()
                return
            else:
                print "(no more options with %s)" % self.appname
                sys.exit()

        # run the nightly from that date
        print "Running nightly for %s" % mid_date
        dest = self.nightly_runner.start(mid_date)
        while not dest:
            mid_date += datetime.timedelta(days=1)
            if mid_date == bad_date:
                self.print_range(good_date, bad_date)
            dest = self.nightly_runner.start(mid_date)

        self.prev_date = self.curr_date
        self.curr_date = mid_date

        verdict = self._get_verdict('nightly')
        self.nightly_runner.stop()
        self.found_repo = self.nightly_runner.get_app_info()[0]
        if verdict == 'g':
            self.last_good_revision = self.nightly_runner.get_app_info()[1]
            self.bisect_nightlies(mid_date, bad_date)
        elif verdict == 'b':
            self.first_bad_revision = self.nightly_runner.get_app_info()[1]
            self.bisect_nightlies(good_date, mid_date)
        elif verdict == 's':
            # skip -- go 1 day further down
            self.bisect_nightlies(good_date, bad_date, skips=skips+1)
        elif verdict == 'e':
            self.nightly_runner.stop()
            good_date_string = '%04d-%02d-%02d' % (good_date.year,
                                                   good_date.month,
                                                   good_date.day)
            bad_date_string = '%04d-%02d-%02d' % (bad_date.year,
                                                  bad_date.month,
                                                  bad_date.day)
            print 'Newest known good nightly: %s' % good_date_string
            print 'Oldest known bad nightly: %s' % bad_date_string
            print 'To resume, run:'
            self.nightly_runner.print_resume_info(good_date_string,
                                                  bad_date_string)
            return
        else:
            # retry -- since we're just calling ourselves with the same
            # parameters, it does the same thing again
            self.bisect_nightlies(good_date, bad_date)

    def get_pushlog_url(self, good_date, bad_date):
        # if we don't have precise revisions, we need to resort to just
        # using handwavey dates
        if not self.last_good_revision or not self.first_bad_revision:
            # pushlogs are typically done with the oldest date first
            if good_date < bad_date:
                start = good_date
                end = bad_date
            else:
                start = bad_date
                end = good_date
            return "%s/pushloghtml?startdate=%s&enddate=%s" % (self.found_repo,
                                                               start, end)

        return "%s/pushloghtml?fromchange=%s&tochange=%s" % (
            self.found_repo, self.last_good_revision, self.first_bad_revision)


def cli():
    parser = OptionParser()
    parser.add_option("-b", "--bad", dest="bad_date",
                      help="first known bad nightly build, default is today",
                      metavar="YYYY-MM-DD", default=str(datetime.date.today()))
    parser.add_option("-g", "--good", dest="good_date",
                      help="last known good nightly build",
                      metavar="YYYY-MM-DD", default=None)
    parser.add_option("-e", "--addons", dest="addons",
                      help="list of addons to install", metavar="PATH1,PATH2",
                      default="")
    parser.add_option("-p", "--profile", dest="profile",
                      help="profile to use with nightlies", metavar="PATH")
    parser.add_option("-a", "--args", dest="cmdargs",
                      help="command-line arguments to pass to the application",
                      metavar="ARG1,ARG2", default="")
    parser.add_option("-n", "--app", dest="app",
                      help="application name  (firefox, fennec,"
                      " thunderbird or b2g)",
                      metavar="[firefox|fennec|thunderbird|b2g]",
                      default="firefox")
    parser.add_option("-r", "--repo", dest="repo_name",
                      help="repository name on ftp.mozilla.org",
                      metavar="[tracemonkey|mozilla-1.9.2]", default=None)
    parser.add_option("--bits", dest="bits",
                      help="force 32 or 64 bit version (only applies to"
                      " x86_64 boxes)",
                      choices=("32", "64"), default=mozinfo.bits)
    parser.add_option("--persist", dest="persist",
                      help="the directory in which files are to persist ie."
                      " /Users/someuser/Documents")
    parser.add_option("--inbound", action="store_true", dest="inbound",
                      help="use inbound instead of nightlies (use --good-rev"
                      " and --bad-rev options")
    parser.add_option("--bad-rev", dest="first_bad_revision",
                      help="first known bad revision (use with --inbound)")
    parser.add_option("--good-rev", dest="last_good_revision",
                      help="last known good revision (use with --inbound)")

    (options, args) = parser.parse_args()

    options.bits = parse_bits(options.bits)

    addons = strsplit(options.addons, ",")
    cmdargs = strsplit(options.cmdargs, ",")

    inbound_runner = None
    if options.app in ("firefox", "fennec", "b2g"):
        inbound_runner = InboundRunner(appname=options.app,
                                       addons=addons,
                                       repo_name=options.repo_name,
                                       profile=options.profile,
                                       cmdargs=cmdargs, bits=options.bits,
                                       persist=options.persist)

    if options.inbound:
        if not options.last_good_revision or not options.first_bad_revision:
            print "If bisecting inbound, both --good-rev and --bad-rev " \
                " must be set"
            sys.exit(1)
        bisector = Bisector(None, inbound_runner, appname=options.app,
                            last_good_revision=options.last_good_revision,
                            first_bad_revision=options.first_bad_revision)
        bisector.bisect_inbound()
    else:
        if not options.good_date:
            options.good_date = "2009-01-01"
            print "No 'good' date specified, using " + options.good_date
        nightly_runner = NightlyRunner(appname=options.app, addons=addons,
                                       repo_name=options.repo_name,
                                       profile=options.profile,
                                       cmdargs=cmdargs,
                                       bits=options.bits,
                                       persist=options.persist)
        bisector = Bisector(nightly_runner, inbound_runner,
                            appname=options.app)
        bisector.bisect_nightlies(get_date(options.good_date),
                                  get_date(options.bad_date))


if __name__ == "__main__":
    cli()<|MERGE_RESOLUTION|>--- conflicted
+++ resolved
@@ -158,15 +158,11 @@
 
         if mid_date == bad_date or mid_date == good_date:
             print "Got as far as we can go bisecting nightlies..."
-<<<<<<< HEAD
             self._ensure_metadata(good_date, bad_date)
             self.print_range(good_date, bad_date)
-            if self.appname == 'firefox' or self.appname == 'fennec':
-=======
             if self.appname in ('firefox', 'fennec', 'b2g'):
                 self._ensure_metadata(good_date, bad_date)
                 self.print_range(good_date, bad_date)
->>>>>>> 62ba14b4
                 print "... attempting to bisect inbound builds (starting " \
                     "from previous day, to make sure no inbound revision is " \
                     "missed)"
