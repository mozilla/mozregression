#!/usr/bin/env python

# This Source Code Form is subject to the terms of the Mozilla Public
# License, v. 2.0. If a copy of the MPL was not distributed with this
# file, You can obtain one at http://mozilla.org/MPL/2.0/.

import datetime
import os
import mozinstall
import re
import subprocess
import sys
import tempfile
import mozinfo
from mozfile import rmtree
from mozprofile import FirefoxProfile, ThunderbirdProfile, Profile
from mozrunner import Runner
from optparse import OptionParser
import mozversion
import requests

from mozregression.utils import get_date, download_url, url_links


subprocess._cleanup = lambda: None  # mikeal's fix for subprocess threading bug
# XXX please reference this issue with a URL!


class Nightly(object):

    name = None  # abstract base class
    _monthlinks = {}
    lastdest = None
    tempdir = None
    app_name = None
    profile_class = Profile
    build_base_repo_name = "firefox"

    @staticmethod
    def _get_os_regex_suffix(bits, with_ext=True):
        if mozinfo.os == "win":
            if bits == 64:
                # XXX this should actually throw an error to be consumed
                # by the caller
                print "No builds available for 64 bit Windows" \
                      " (try specifying --bits=32)"
                sys.exit()
<<<<<<< HEAD
            return ".*win32.zip$"
        elif mozinfo.os == "linux":
            if bits == 64:
                return ".*linux-x86_64.tar.bz2$"
            else:
                return ".*linux-i686.tar.bz2$"
        elif mozinfo.os == "mac":
            return r".*mac.*\.dmg$"
=======
            suffix, ext = ".*win32", ".zip"
        elif mozinfo.os == "linux":
            if bits == 64:
                suffix, ext = ".*linux-x86_64", ".tar.bz2"
            else:
                suffix, ext = ".*linux-i686", ".tar.bz2"
        elif mozinfo.os == "mac":
            suffix, ext = r".*mac.*", "\.dmg"

        if with_ext:
            return '%s%s' % (suffix, ext)
        else:
            return suffix
>>>>>>> 0c784311

    @staticmethod
    def _get_build_regex(name, bits, with_ext=True):
        name_prefix = name if ".*%s" % name is not None else ''
        suffix = Nightly._get_os_regex_suffix(bits, with_ext)
        return "%s%s" % (name_prefix, suffix)

    def __init__(self, repo_name=None, bits=mozinfo.bits, persist=None):
        self.bits = bits
        self.build_regex = self._get_build_regex(self.name, bits)
        self.build_info_regex = \
            self._get_build_regex(self.name, bits, with_ext=False) + "\.txt"
        self.persist = persist
        self.repo_name = repo_name

    def get_repo_name(self, date):
        raise NotImplementedError

    # cleanup functions

    def remove_tempdir(self):
        if self.tempdir:
            rmtree(self.tempdir)
            self.tempdir = None

    def remove_lastdest(self):
        if self.lastdest:
            os.remove(self.lastdest)
            self.lastdest = None

    def cleanup(self):
        self.remove_tempdir()
        if not self.persist:
            self.remove_lastdest()

    __del__ = cleanup

    # installation functions

    def get_destination(self, url, date):
        repo_name = self.repo_name or self.get_repo_name(date)
        dest = os.path.basename(url)
        if self.persist is not None:
            if hasattr(date, "strftime"):
                date_str = date.strftime("%Y-%m-%d")
            else:
                date_str = date  # Might be just a number with inbound
            dest = os.path.join(self.persist,
                                "%s--%s--%s" % (date_str, repo_name, dest))
        return dest

    def download(self, date=datetime.date.today(), dest=None):
        url = self.get_build_url(date)
        if url:
            if not dest:
                dest = self.get_destination(url, date)
            if not self.persist:
                self.remove_lastdest()

            self.dest = self.lastdest = dest
            download_url(url, dest)
            return True
        else:
            return False

    def install(self):
        if not self.name:
            raise NotImplementedError("Can't invoke abstract base class")
        self.remove_tempdir()
        self.tempdir = tempfile.mkdtemp()
        self.binary = mozinstall.get_binary(
            mozinstall.install(src=self.dest, dest=self.tempdir),
            self.name)
        return True

    def get_build_info(self, date):
        url = self._get_build_url(date, self.build_info_regex, 'builds info')
        if url is not None:
            response = requests.get(url)
            if response.status_code == 200:
                for line in response.text.splitlines():
                    if '/rev/' in line:
                        # returns [repository, changeset]
                        return line.split('/rev/')

    def get_build_url(self, datestamp):
        return self._get_build_url(datestamp, self.build_regex, 'builds')

    def _get_build_url(self, datestamp, regex, what):
        url = "http://ftp.mozilla.org/pub/mozilla.org/" + \
            self.build_base_repo_name + "/nightly/"
        year = str(datestamp.year)
        month = "%02d" % datestamp.month
        day = "%02d" % datestamp.day
        repo_name = self.repo_name or self.get_repo_name(datestamp)
        url += year + "/" + month + "/"

        link_regex = '^' + year + '-' + month + '-' + day + '-' \
                     + r'[\d-]+' + repo_name + '/$'
        cachekey = year + '-' + month
        if cachekey in self._monthlinks:
            monthlinks = self._monthlinks[cachekey]
        else:
            monthlinks = url_links(url)
            self._monthlinks[cachekey] = monthlinks

        # first parse monthly list to get correct directory
        matches = []
        for dirlink in monthlinks:
            if re.match(link_regex, dirlink):
                # now parse the page for the correct build url
<<<<<<< HEAD
                for link in url_links(url + dirlink, regex=self.build_regex):
=======
                for link in url_links(url + dirlink, regex=regex):
>>>>>>> 0c784311
                    matches.append(url + dirlink + link)
        if not matches:
            print "Tried to get %s from %s that match '%s' but didn't find any." % \
                  (what, url, self.build_regex)
            return None
        else:
            return sorted(matches)[-1] # the most recent build url

    # functions for invoking nightly

    def get_app_info(self):
        return mozversion.get_version(binary=self.binary)

    def start(self, profile, addons, cmdargs):
        if profile:
            profile = self.profile_class(profile=profile, addons=addons)
        elif len(addons):
            profile = self.profile_class(addons=addons)
        else:
            profile = self.profile_class()

        self.runner = Runner(binary=self.binary, cmdargs=cmdargs,
                             profile=profile)
        self.runner.start()
        return True

    def stop(self):
        self.runner.stop()

    def wait(self):
        self.runner.wait()


class ThunderbirdNightly(Nightly):
    app_name = 'thunderbird'
    name = 'thunderbird'
    profile_class = ThunderbirdProfile

    def get_repo_name(self, date):
        # sneaking this in here
        if mozinfo.os == "win" and date < datetime.date(2010, 03, 18):
            # no .zip package for Windows, can't use the installer
            print "Can't run Windows builds before 2010-03-18"
            sys.exit()
            # XXX this should throw an exception vs exiting without
            # the error code

        if date < datetime.date(2008, 7, 26):
            return "trunk"
        elif date < datetime.date(2009, 1, 9):
            return "comm-central"
        elif date < datetime.date(2010, 8, 21):
            return "comm-central-trunk"
        else:
            return "comm-central"


class FirefoxNightly(Nightly):
    app_name = 'firefox'
    name = 'firefox'
    profile_class = FirefoxProfile

    def get_repo_name(self, date):
        if date < datetime.date(2008, 6, 17):
            return "trunk"
        else:
            return "mozilla-central"


class FennecNightly(Nightly):
    app_name = 'fennec'
    name = 'fennec'
    profile_class = FirefoxProfile
    build_regex = r'fennec-.*\.apk'
    build_info_regex = r'fennec-.*\.txt'
    binary = 'org.mozilla.fennec/.App'
    bits = None
    build_base_repo_name = "mobile"

    def __init__(self, repo_name=None, bits=mozinfo.bits, persist=None):
        self.repo_name = repo_name
        self.persist = persist
        if "y" != raw_input("WARNING: bisecting nightly fennec builds will"
                            " clobber your existing nightly profile."
                            " Continue? (y or n)"):
            raise Exception("Aborting!")

    def get_repo_name(self, date):
        return "mozilla-central-android"

    def install(self):
        subprocess.check_call(["adb", "uninstall", "org.mozilla.fennec"])
        subprocess.check_call(["adb", "install", self.dest])
        return True

    def start(self, profile, addons, cmdargs):
        subprocess.check_call(["adb", "shell", "am start -n %s" % self.binary])
        return True

    def stop(self):
        # TODO: kill fennec (don't really care though since uninstalling
        # it kills it)
        # PID = $(adb shell ps | grep org.mozilla.fennec | awk '{ print $2 }')
        # adb shell run-as org.mozilla.fennec kill $PID
        return True

    def get_app_info(self):
        return mozversion.get_version(binary=self.dest)


class B2GNightly(Nightly):
    app_name = 'b2g'
    name = 'b2g'
    profile_class = Profile
    build_base_repo_name = 'b2g'

    def get_repo_name(self, date):
        return "mozilla-central"


class NightlyRunner(object):

    apps = {'thunderbird': ThunderbirdNightly,
            'fennec': FennecNightly,
            'firefox': FirefoxNightly,
            'b2g': B2GNightly}

    def __init__(self, addons=None, appname="firefox", repo_name=None,
                 profile=None, cmdargs=(), bits=mozinfo.bits, persist=None):
        self.app = self.apps[appname](repo_name=repo_name, bits=bits,
                                      persist=persist)
        self.addons = addons
        self.profile = profile
        self.persist = persist
        self.cmdargs = list(cmdargs)

    def install(self, date=datetime.date.today()):
        if not self.app.download(date=date):
            print "Could not find build from %s" % date
            return False  # download failed
        print "Installing nightly"
        return self.app.install()

    def start(self, date=datetime.date.today()):
        if not self.install(date):
            return False
        info = self.get_app_info()
        if info is not None:
            print "Starting nightly (revision: %s)" % info['application_changeset']
        else:
            print "Starting nightly"
        if not self.app.start(self.profile, self.addons, self.cmdargs):
            return False
        return True

    def stop(self):
        self.app.stop()

    def wait(self):
        self.app.wait()

    def cleanup(self):
        self.app.cleanup()

    def get_build_info(self, date=datetime.date.today()):
        result = self.app.get_build_info(date)
        if result is None:
            print ("Failed to retrieve build repository and revision from the"
                   " build dir. Let's try to install it to get the required"
                   " metadata...")
            self.install(date)
            info = self.get_app_info()
            result = (info['application_repository'],
                      info['application_changeset'])
        return result

    def get_app_info(self):
        return self.app.get_app_info()

    def get_resume_options(self):
        info = ""
        app = self.app.app_name
        repo_name = self.app.repo_name
        bits = self.app.bits
        if app is not None:
            info += ' --app=%s' % app
        if len(self.addons) > 0:
            info += ' --addons=%s' % ",".join(self.addons)
        if self.profile is not None:
            info += ' --profile=%s' % self.profile
        if repo_name is not None:
            info += ' --repo=%s' % repo_name
        if bits is not None:
            info += ' --bits=%s' % bits
        if self.persist is not None:
            info += ' --persist=%s' % self.persist
        return info

    def print_resume_info(self, good_date_string, bad_date_string):
        print 'mozregression --good=%s --bad=%s%s' % (
            good_date_string, bad_date_string, self.get_resume_options())


def parse_bits(option_bits):
    """returns the correctly typed bits"""
    if option_bits == "32":
        return 32
    else:
        # if 64 bits is passed on a 32 bit system, it won't be honored
        return mozinfo.bits


def cli(args=sys.argv[1:]):
    """moznightly command line entry point"""

    # parse command line options
    parser = OptionParser()
    parser.add_option("-d", "--date", dest="date", help="date of the nightly",
                      metavar="YYYY-MM-DD", default=str(datetime.date.today()))
    parser.add_option("-a", "--addons", dest="addons",
                      help="an addon to install; repeat for multiple addons",
                      metavar="PATH1", default=[], action="append")
    parser.add_option("-p", "--profile", dest="profile",
                      help="path to profile to user", metavar="PATH")
    parser.add_option("-n", "--app", dest="app", help="application name",
                      type="choice",
                      metavar="[%s]" % "|".join(NightlyRunner.apps.keys()),
                      choices=NightlyRunner.apps.keys(),
                      default="firefox")
    parser.add_option("-r", "--repo", dest="repo_name",
                      help="repository name on ftp.mozilla.org",
                      metavar="[tracemonkey|mozilla-1.9.2]", default=None)
    parser.add_option("--bits", dest="bits",
                      help="force 32 or 64 bit version (only applies to"
                      " x86_64 boxes)",
                      choices=("32", "64"), default=mozinfo.bits)
    parser.add_option("--persist", dest="persist",
                      help="the directory in which files are to persist ie."
                      " /Users/someuser/Documents")
    options, args = parser.parse_args(args)

    options.bits = parse_bits(options.bits)

    # run nightly
    runner = NightlyRunner(appname=options.app, addons=options.addons,
                           profile=options.profile,
                           repo_name=options.repo_name, bits=options.bits,
                           persist=options.persist)
    runner.start(get_date(options.date))
    try:
        runner.wait()
    except KeyboardInterrupt:
        runner.stop()


if __name__ == "__main__":
    cli()<|MERGE_RESOLUTION|>--- conflicted
+++ resolved
@@ -45,16 +45,6 @@
                 print "No builds available for 64 bit Windows" \
                       " (try specifying --bits=32)"
                 sys.exit()
-<<<<<<< HEAD
-            return ".*win32.zip$"
-        elif mozinfo.os == "linux":
-            if bits == 64:
-                return ".*linux-x86_64.tar.bz2$"
-            else:
-                return ".*linux-i686.tar.bz2$"
-        elif mozinfo.os == "mac":
-            return r".*mac.*\.dmg$"
-=======
             suffix, ext = ".*win32", ".zip"
         elif mozinfo.os == "linux":
             if bits == 64:
@@ -68,7 +58,6 @@
             return '%s%s' % (suffix, ext)
         else:
             return suffix
->>>>>>> 0c784311
 
     @staticmethod
     def _get_build_regex(name, bits, with_ext=True):
@@ -78,9 +67,10 @@
 
     def __init__(self, repo_name=None, bits=mozinfo.bits, persist=None):
         self.bits = bits
-        self.build_regex = self._get_build_regex(self.name, bits)
+        self.build_regex = self._get_build_regex(self.name, bits) + "$"
         self.build_info_regex = \
-            self._get_build_regex(self.name, bits, with_ext=False) + "\.txt"
+            self._get_build_regex(self.name, bits, with_ext=False) + "\.txt$"
+        print "BI regex: %s" % self.build_info_regex
         self.persist = persist
         self.repo_name = repo_name
 
@@ -147,6 +137,7 @@
     def get_build_info(self, date):
         url = self._get_build_url(date, self.build_info_regex, 'builds info')
         if url is not None:
+            print "Getting %s" % url
             response = requests.get(url)
             if response.status_code == 200:
                 for line in response.text.splitlines():
@@ -180,11 +171,7 @@
         for dirlink in monthlinks:
             if re.match(link_regex, dirlink):
                 # now parse the page for the correct build url
-<<<<<<< HEAD
-                for link in url_links(url + dirlink, regex=self.build_regex):
-=======
                 for link in url_links(url + dirlink, regex=regex):
->>>>>>> 0c784311
                     matches.append(url + dirlink + link)
         if not matches:
             print "Tried to get %s from %s that match '%s' but didn't find any." % \
