--- conflicted
+++ resolved
@@ -4,11 +4,7 @@
 summ = """Interactive regression range finder for Mozilla nightly builds"""
 
 setup(name="mozregression",
-<<<<<<< HEAD
-      version="0.3.8",
-=======
-      version="0.3.7",
->>>>>>> 43b79e8e
+      version="0.5",
       description=desc,
       long_description=summ,
       author='Heather Arthur',
